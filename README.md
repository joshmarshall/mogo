[![Build Status](https://travis-ci.org/joshmarshall/mogo.png?branch=master)](https://travis-ci.org/joshmarshall/mogo)
Mogo
====
This library is a simple "schema-less" object wrapper around the
pymongo library (http://github.com/mongodb/mongo-python-driver).
Mogo provides helpers to use PyMongo in an MVC environment 
(things like dot-attribute syntax, model methods, 
reference fields, etc.)

While pymongo is straightforward to use and really flexible, it
doesn't help with MVC because you are working with plain dicts
and can't attach model logic anywhere.

Mogo is licensed under the Apache License, Version 2.0
(http://www.apache.org/licenses/LICENSE-2.0.html).

Features
--------
* Put classes / structure around pymongo results 
* Models are dicts, so dot-attribute or key access is valid. Dot attribute
  gives "smart" values, key access gives "raw" pymongo values.
* Support for specifiying Field() attributes without requiring
  them or enforcing types.
* Simple ReferenceField implementation.

Requirements
------------
* PyMongo - http://github.com/mongodb/mongo-python-driver

Installation
------------
You can install it from PyPI with:

```sh
pip install mogo
```

Alternatively you should be able to grab it via git and run the following
command:

```sh
python setup.py install
```

Tests
-----
To run the tests, make sure you have a MongoDB instance running
on your local machine. It will write and delete entries to
mogotest db, so if by some bizarre coincidence you have / need that,
you might want to alter the DBNAME constant in the mogo/tests.py
file.

After installation, or from the root project directory, run:

```sh
nosettest tests/
```

If you don't have nose, it's available with:

```sh
pip install nose
```

Importing
---------

All the major classes and functions are available under the top level
mogo module:

```python
import mogo
# or
from mogo import Model, Field, connect, ReferenceField
```

Connecting
----------

Mogo uses a single global connection, so that once you connect, you can
just start accessing your model class methods. Connecting looks like:

```python
from mogo import connect

connect("my_database") # connects to a local mongodb server with default port
connect("foobar", "mongodb://127.0.0.1:28088")
connect(uri="mongodb://user:pass@192.168.0.5/awesome") # for heroku, etc.
```

If you need to use an alternate connection for a chunk of code, without
losing your main connection, you can use the following style:

```python
from mogo import connect, session

connect("my_awesome_database")
# do normal stuff
with mogo.session("my_alternate_database"):
    # do stuff with other database
```

Models
------
Models are subclasses of dicts with some predefined class and instance
methods. They are designed so that you should be able to use them
with an existing MongoDB project (DATA BE WARNED: THIS IS ALPHA!)
All you need is a class with the proper collection name, and connect
to the DB before you access it.

Yes, this means the most basic example is just a class with nothing:

```python
class Hero(Model):
    pass
```

You can now do things like:

```python
hero = Hero.find({"name": "Malcolm Reynolds"}).first()
```

By default, it will use the lowercase name of the model as the
collection name. So, in the above example, the equivalent pymongo
call would be:

```python
db.hero.find({"name": "Malcolm Reynolds"})[0]
```

Of course, Models are much more useful with methods:

```python
class Hero(Model):
    def swashbuckle(self):
        print "%s is swashbuckling!" % self["name"]

mal = Hero.find({"name": "Mal"}).first()
hero.swashbuckle()
# prints "Mal is swashbuckling!"
```

Since Models just subclass dictionaries, you can use (most) of the
normal dictionary methods (see `update` later on):

```python
hero = Hero.find_one({"name": "Book"})
hero.get("powers", ["big darn hero"]) # returns ["big darn hero"]
hero_dict = hero.copy()
for key, value in hero.iteritems():
    print key, value
```

To save or update values in the database, you use either `save` or
`update`. (Imagine that.) If it is a new object, you have to `save`
it first:

```python
mal = Hero(name="Malcom Reynolds")
mal.save()
```

`save` will always overwrite the entire entry in the database.
This is the same behavior that PyMongo uses, and it is helpful for
simpler list and dictionary usage:

```python
zoe = Hero(name="Zoe", powers=["warrior woman"])
zoe.save()
zoe["powers"].append("big darn hero")
zoe.save()
```

...however, this can ultimately be inefficient, not to
mention produce race conditions and have people saving over each
other's changes.

This is where `update` comes in. Note that the `update` method does
NOT function like the dictionary method. It has two roles, 
depending on whether it is called from a class or from an instance.

If it is called from a class, it just passes everything on to PyMongo
like you might expect:

```python
Hero.update({"name": "Malcolm Reynolds"},
    {"$set":{"name": "Capt. Tightpants"}}, safe=True)
# equals the following in PyMongo
db.hero.update({"name": "Malcolm Reynolds"},
    {"$set":{"name": "Capt. Tightpants"}}, safe=True)
```

If it is called from an instance, it uses keyword arguments to set
attributes, and then sends off a PyMongo "$set" update:

```python
hero = Hero.find_one({"name": "River Tam"})
hero.update(powers=["telepathy", "mystic weirdness"])
# equals the following in PyMongo
hero = db.hero.find_one({"name": "River Tam"})
db.hero.update({"_id": hero["_id"]},
    {"$set": {"powers": ["telepathy", "mystic weirdness"]}})
```

(BETA) If you call it from a cursor, it will use the query you
originally provided to the cursor. This does not currently respect
additional filtering like `where()`, does not check types when
setting values, and has not been exhaustively tested. (So beware.)

```python
hero_cursor = Hero.find({"name": {"$in": ["River", "Simon"]}})
hero_cursor.update({"$push": {"powers": "siblingness"}})
# or, for you keyword-liking people...
hero_cursor.change(powers="siblingness")
```

Fields
------
Using a Field is (usually) necessary for a number of reasons. While
you can remain completely schemaless in Mongo, you will probably go
a little nutty if you don't document the standard top level fields
you are using.

Fields just go on the model like so:

```python
class Hero(Model):
    name = Field()
```

...and enable dot-attribute access, as well as some other goodies.
Fields take several optional arguments -- the first argument is a
type, and if used the field will validate any value passed as an
instance of that (sub)class. For example:

```python
class Hero(Model):
    name = Field(unicode)

# the following will raise a ValueError exception...
wash = Hero(name="Wash")
# but this is fine
wash = Hero(name=u"Wash")
```

If you don't want this validation, just don't pass in any type. If you
want to customize getting and setting, you can pass in  `set\_callback`
and `get\_callback` functions to the Field constructor:

```python
class Ship(Model):
    type = Field(set_callback=lambda x: "Firefly")

ship = Ship(type="firefly")
print ship.type #prints "Firefly"
ship.type =  "NCC 1701"
print ship.type #prints "Firefly"
# overwriting the "real" stored value
ship["type"] = "Millenium Falcon"
print ship.type # prints "Millenium Falcon"
```

You can also pass an optional default=VALUE, where VALUE is either a
static value like "foo" or 42, or it is a callable that returns a static
value like time.time() or datetime.now(). (Thanks @nod!)

```python
class Ship(Model):
    name = Field(unicode, default=u"Dormunder")
```

ReferenceField
--------------
The  ReferenceField class allows (simple) model references to be used.
The "search" class method lets you pass in model instances and compare.

So most real world models will look more this:

```python
class Ship(Model):
    name = Field(unicode, required=True)
    age = Field(int, default=10)
    type = Field(unicode, default="Firefly")

    @classmethod
    def new(cls, name):
        """ Creating a strict interface for new models """

    @property
    def crew(self):
        return Crew.search(ship=self)

class Crew(Model):
    name = Field(unicode, required=True)
    joined = Field(float, default=datetime.now, required=True)
    ship = ReferenceField(Ship)
```

...and simple usage would look like this:

```python
serenity = Ship.new(u"Serenity")
serenity.save()
mal = Crew(name=u"Malcom Reynolds", ship=None)
mal.sav()
mal.ship = serenity
mal.save()

print [person.name for person in serenity.crew]
# results in [u"Malcom Reynolds",]
print mal.joined
# prints out the datetime that the instance was created
```

Note -- only use a ReferenceField with legacy data if you have been
storing DBRef's as the values. If you've just been storing ObjectIds or
something, it may be easier for existing data to just use a Field() with
a `(set|get)\_callback` do the retrieval logic yourself.


PolyModels
----------
MongoDB lets you store any fields in any collection -- this means it is
particularly well suited for storing and querying across inheritance 
relationships. I've recently added a new model type of `PolyModel` that
lets you define this in a (hopefully) simple way.

```python
class Person(PolyModel):
    """ The 'base' person model """
    name = Field(unicode, required=True)
    role = Field(unicode, default=u"person")

    # custom method
    def is_good(self):
        """ All people are innately good. :) """
        return True

    # required to determine what `type` something is
    def get_model_key(self):
        return "role"
```

As you can see, we use the "role" field to determine what type a person
is -- by default, they are all just "person" and therefore should return
a Person instance. We need to register some new people types:

```python
@Person.register
class Villain(Person):
    role = Field(unicode, default=u"villain")

    # Overwriting method
    def is_good(self):
        """ All villains are not good """
        return False

@Person.register("questionable")
class FlipFlopper(Person):
    role = Field(unicode, default=u"questionable")
    alliance = Field(unicode, default=u"good")

    def is_good(self):
        return self.alliance == "good"

    def trade_alliance(self):
        if self.alliance == "good":
            self.alliance = "bad"
        else:
            self.alliance = "good"
        self.save()
```

The PolyModel.register decorator takes an optional value argument, which
is what is used to compare to the field specified by `get_model_key` in
the base model. It works with the following pseudo-logic:

* Create a new Person instance (either from the DB or __init__)
* key = Person.get_model_key() # in this case, it's "role"
* Get current value of "role" (or use the default)
* Check the registered models, find one that matches the role value
* If a registered model class is found, use that.
* Otherwise, use the base class (Person in this case)

Using the above classes that we created / registered, here's a usage example:

```python
simon = Person(name="Simon Tam")
simon.save()
simon.is_good() # True
badger = Villain(name="Badger")
badger.save()
badger.is_good() # False
jayne = FlipFlopper(name="Jayne")
jayne.save()

Person.find().count() # should be 3
jayne = Person.find(name="Jayne")
isinstance(jayne, FlipFlopper) # True
jayne.is_good() # True
jayne.trade_alliance()
jayne.is_good() # False

Villain.find().count() # should be 1
```

<<<<<<< HEAD
TODO
----
* Write more tests
* Implement full PyMongo base compatibility
* Implement Map-Reduce and Group
* Maybe, MAYBE look at gridfs.
* Make faster where possible.

=======
>>>>>>> ce25ff26
Contact
-------
* Mailing List Web: http://groups.google.com/group/mogo-python
* Mailing List Address: mogo-python@googlegroups.com

If you play with this in any way, I'd love to hear about it.<|MERGE_RESOLUTION|>--- conflicted
+++ resolved
@@ -405,7 +405,6 @@
 Villain.find().count() # should be 1
 ```
 
-<<<<<<< HEAD
 TODO
 ----
 * Write more tests
@@ -414,8 +413,6 @@
 * Maybe, MAYBE look at gridfs.
 * Make faster where possible.
 
-=======
->>>>>>> ce25ff26
 Contact
 -------
 * Mailing List Web: http://groups.google.com/group/mogo-python
