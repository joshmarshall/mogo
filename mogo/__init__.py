""" This is the mogo syntactic sugar library for MongoDB. """

<<<<<<< HEAD
from mogo.model import Model, PolyModel
from mogo.field import Field, ReferenceField
=======
from mogo.model import Model
from mogo.field import Field, ReferenceField, ConstantField
>>>>>>> ad4addab
from mogo.cursor import ASC, DESC
from mogo.connection import connect, session

# Allows flexible (probably dangerous) automatic field creation for
# /really/ schemaless designs.
AUTO_CREATE_FIELDS = False

<<<<<<< HEAD
__all__ = ['Model', 'PolyModel', 'Field', 'ReferenceField', 'connect',
           'session', 'ASC', 'DESC', "AUTO_CREATE_FIELDS"]
=======
__all__ = ['Model', 'connect', 'Field', 'ASC', 'DESC', "AUTO_CREATE_FIELDS"]
>>>>>>> ad4addab
<|MERGE_RESOLUTION|>--- conflicted
+++ resolved
@@ -1,12 +1,7 @@
 """ This is the mogo syntactic sugar library for MongoDB. """
 
-<<<<<<< HEAD
 from mogo.model import Model, PolyModel
-from mogo.field import Field, ReferenceField
-=======
-from mogo.model import Model
 from mogo.field import Field, ReferenceField, ConstantField
->>>>>>> ad4addab
 from mogo.cursor import ASC, DESC
 from mogo.connection import connect, session
 
@@ -14,9 +9,5 @@
 # /really/ schemaless designs.
 AUTO_CREATE_FIELDS = False
 
-<<<<<<< HEAD
-__all__ = ['Model', 'PolyModel', 'Field', 'ReferenceField', 'connect',
-           'session', 'ASC', 'DESC', "AUTO_CREATE_FIELDS"]
-=======
-__all__ = ['Model', 'connect', 'Field', 'ASC', 'DESC', "AUTO_CREATE_FIELDS"]
->>>>>>> ad4addab
+__all__ = ['Model', 'PolyModel', 'Field', 'ReferenceField', "ConstantField",
+            'connect', 'session', 'ASC', 'DESC', "AUTO_CREATE_FIELDS"]