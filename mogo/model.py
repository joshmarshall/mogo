--- conflicted
+++ resolved
@@ -145,7 +145,6 @@
         return instance
 
     @classmethod
-<<<<<<< HEAD
     def use(cls, session):
         """ Wraps the class to use a specific connection session """
         class Wrapped(cls):
@@ -155,7 +154,8 @@
         collection = connection.get_collection(Wrapped._get_name())
         Wrapped._collection = collection
         return Wrapped
-=======
+
+    @classmethod
     def create(cls, **kwargs):
         """ Create a new model and save it. """
         if hasattr(cls, "new"):
@@ -164,7 +164,6 @@
             model = cls(**kwargs)
         model.save()
         return model
->>>>>>> ad4addab
 
     def __init__(self, **kwargs):
         """ Just initializes the fields. This should ONLY be called
@@ -263,20 +262,13 @@
         if "safe" in kwargs:
             pass_kwargs["safe"] = kwargs.pop("safe")
         body = {}
-<<<<<<< HEAD
-=======
         checks = []
->>>>>>> ad4addab
         for key, value in kwargs.iteritems():
             if key in self._fields.values():
                 setattr(self, key, value)
             else:
                 logging.warning("No field for %s" % key)
                 self[key] = value
-<<<<<<< HEAD
-            body[key] = self[key] # PyMongo value
-        self._check_required(*body.keys())
-=======
             # Attribute names to check.
             checks.append(key)
             # Field names in collection.
@@ -285,7 +277,6 @@
             body[field_name] = self[field_name] # PyMongo value
         logging.debug("Checking fields (%s).", checks)
         self._check_required(*checks)
->>>>>>> ad4addab
         coll = self._get_collection()
         logging.debug("Setting body (%s)", body)
         return coll.update(spec, {"$set":  body}, **pass_kwargs)
@@ -299,14 +290,9 @@
         for field_name in field_names:
             # check that required attributes have been set before,
             # or are currently being set
-<<<<<<< HEAD
-            if not self.has_key(field_name):
-                field = getattr(self.__class__, field_name)
-=======
             field = getattr(self.__class__, field_name)
             storage_name = field._get_field_name(self)
             if not self.has_key(storage_name):
->>>>>>> ad4addab
                 if field.required:
                     raise EmptyRequiredField("'%s' is required but empty"
                                              % field_name)
