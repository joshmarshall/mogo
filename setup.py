--- conflicted
+++ resolved
@@ -15,18 +15,17 @@
 
 from setuptools import setup, find_packages
 
+with open("VERSION") as version_fp:
+    VERSION = version_fp.read().strip()
+
 setup(
-    name='mogo',
-<<<<<<< HEAD
-    version='0.4.0a',
-=======
-    version='0.3.1',
->>>>>>> 001021c6
-    description='Simple PyMongo "schema-less" object wrapper',
-    author='Josh Marshall',
-    author_email='catchjosh@gmail.com',
+    name="mogo",
+    version=VERSION,
+    description="Simple PyMongo \"schema-less\" object wrapper",
+    author="Josh Marshall",
+    author_email="catchjosh@gmail.com",
     url="http://github.com/joshmarshall/mogo/",
     license="http://www.apache.org/licenses/LICENSE-2.0",
     packages=find_packages(exclude=["tests", "dist"]),
-    install_requires=['pymongo>=3.0', ],
+    install_requires=["pymongo>=3.0", ],
     classifiers=["Development Status :: 3 - Alpha"])